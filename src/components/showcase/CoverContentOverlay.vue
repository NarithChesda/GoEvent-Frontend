<template>
  <div
    @click="handleClick"
    @touchstart="handleTouchStart"
    @touchmove="handleTouchMove"
    @touchend="handleTouchEnd"
    class="absolute inset-0 flex justify-center px-4 sm:px-6 md:px-8 text-center transition-all duration-700 ease-out cursor-pointer"
    :class="{ 'swipe-up-hidden': isContentHidden }"
    style="z-index: 10; touch-action: none;"
  >
    <!-- Inner Container with Dynamic Top Position -->
    <div
      class="inner-container-rows flex flex-col w-full max-w-5xl mx-auto absolute"
      style="height: 53vh"
      :style="containerStyle"
    >
      <!-- Event Title Row: 18.75% -->
      <div
        class="content-row-header flex items-center justify-center animate-fadeIn"
        style="height: 18.75%"
      >
        <div
          class="header-content-container flex items-center justify-center px-4 w-full"
          style="height: 60%"
        >
          <h1
            class="scaled-header font-regular capitalize khmer-text-fix text-center"
            :style="headerTextStyle"
          >
            {{ coverHeader || eventTitle }}
          </h1>
        </div>
      </div>

      <!-- Event Logo Row: 48% -->
      <div
        v-if="eventLogo"
        class="content-row-logo flex items-center justify-center animate-fadeIn animation-delay-200"
        style="height: 48%"
      >
        <div class="flex items-center justify-center h-full w-full px-4">
          <img
            :src="getMediaUrl(eventLogo)"
            :alt="eventTitle + ' logo'"
            class="scaled-logo mx-auto"
            fetchpriority="high"
          />
        </div>
      </div>

      <!-- Invite Text Row: 8.75% -->
      <div
        v-if="guestName"
        class="content-row-invite flex items-center justify-center animate-fadeIn animation-delay-400"
        style="height: 8.75%; overflow: visible;"
      >
        <div
          class="invite-content-container flex items-center justify-center px-4 w-full"
          style="height: 60%"
        >
          <p class="scaled-invite-text khmer-text-fix text-center" :style="inviteTextStyle">
            {{ inviteText }}
          </p>
        </div>
      </div>

      <!-- Guest Name Row: 16% -->
      <div
        v-if="guestName"
        class="content-row-guest flex items-center justify-center animate-fadeIn animation-delay-600"
        style="height: 16%; overflow: visible;"
      >
        <div
          class="guest-content-container flex items-center justify-center px-4 w-full"
        >
          <div class="guest-name-container">
            <div class="guest-name-blur-wrapper" :style="{ backgroundColor: primaryColor }">
              <h2
                class="scaled-guest-name font-regular capitalize khmer-text-fix text-center guest-name-single-line"
                :style="guestNameTextStyle"
              >
                {{ guestName }}
              </h2>
            </div>
          </div>
        </div>
      </div>

    </div>

    <!-- Swipe Up Arrow Indicator -->
    <div class="swipe-up-arrow animation-delay-800">
      <svg
        xmlns="http://www.w3.org/2000/svg"
        viewBox="0 0 24 24"
        fill="none"
        :stroke="primaryColor"
        stroke-width="2"
        stroke-linecap="round"
        stroke-linejoin="round"
        class="arrow-icon"
      >
        <polyline points="6 19 12 13 18 19"></polyline>
        <polyline points="6 13 12 7 18 13"></polyline>
        <polyline points="6 7 12 1 18 7"></polyline>
      </svg>
    </div>
  </div>
</template>

<script setup lang="ts">
import { computed, ref } from 'vue'
import { translateRSVP, type SupportedLanguage } from '../../utils/translations'

interface TemplateAssets {
  open_envelope_button?: string
}

interface EventText {
  text_type: string
  language: string
  content: string
}

interface Props {
  isContentHidden: boolean
  eventTitle: string
  eventLogo?: string | null
  guestName?: string | null
  templateAssets?: TemplateAssets | null
  primaryColor: string
  secondaryColor?: string | null
  accentColor: string
  currentFont: string
  primaryFont?: string
  secondaryFont?: string
  eventTexts?: EventText[]
  currentLanguage?: string
  shouldShowButtonLoading: boolean
  getMediaUrl: (url: string) => string
  contentTopPosition?: number // Vertical position in vh units (0-100)
}

const props = defineProps<Props>()

const emit = defineEmits<{
  openEnvelope: []
}>()

// Touch gesture detection
const touchStartY = ref(0)
const touchEndY = ref(0)
const isTouchDevice = ref(false)
const MIN_SWIPE_DISTANCE = 50 // Minimum pixels to trigger swipe

const handleTouchStart = (e: TouchEvent) => {
  isTouchDevice.value = true
  touchStartY.value = e.touches[0].clientY
}

const handleTouchMove = (e: TouchEvent) => {
  touchEndY.value = e.touches[0].clientY

  // Prevent default scrolling behavior during swipe
  const swipeDistance = touchStartY.value - touchEndY.value
  if (Math.abs(swipeDistance) > 10) {
    e.preventDefault()
  }
}

const handleTouchEnd = (e: TouchEvent) => {
  const swipeDistance = touchStartY.value - touchEndY.value
  const isSwipeUp = swipeDistance > MIN_SWIPE_DISTANCE

  // Check if it's a swipe up (positive distance) and exceeds minimum distance
  // OR if it's a tap (very small movement) to support both tap and swipe
  const isTap = Math.abs(swipeDistance) < 10

  if (isSwipeUp || isTap) {
<<<<<<< HEAD
=======
    // Prevent any default behavior to avoid interference
    e.preventDefault()
>>>>>>> 5fc02caa
    emit('openEnvelope')
  }

  // Reset values
  touchStartY.value = 0
  touchEndY.value = 0
}

// Click handler for non-touch devices (desktop)
const handleClick = () => {
  // Only trigger on click if it's not a touch device
  if (!isTouchDevice.value) {
    emit('openEnvelope')
  }
}

// Computed properties for styling
const headerTextStyle = computed(() => ({
  fontFamily: props.primaryFont || props.currentFont,
  color: props.primaryColor,
}))

const guestNameTextStyle = computed(() => ({
  fontFamily: props.primaryFont || props.currentFont,
  color: '#FFFFFF',
  textShadow: 'none',
}))

const inviteTextStyle = computed(() => ({
  color: props.secondaryColor || props.primaryColor || 'rgba(255, 255, 255, 0.9)',
  fontFamily: props.secondaryFont || props.currentFont,
  textShadow: 'none',
}))

// Text content helpers
const getTextContent = (textType: string, fallback = ''): string => {
  if (props.eventTexts && props.currentLanguage) {
    const text = props.eventTexts.find(
      (text) => text.text_type === textType && text.language === props.currentLanguage,
    )
    if (text?.content) {
      return text.content
    }
  }

  const currentLang = (props.currentLanguage as SupportedLanguage) || 'en'
  if (textType === 'invite_text') {
    return translateRSVP('invite_text', currentLang)
  }

  return fallback
}

const coverHeader = computed(
  () => props.eventTexts?.find((text) => text.text_type === 'cover_header')?.content,
)

const inviteText = computed(() => getTextContent('invite_text', "You're Invited"))

// Computed style for container positioning
const containerStyle = computed(() => {
  // Default to centered (23.5vh top position for 53vh content = roughly centered on 100vh screen)
  const topPosition = props.contentTopPosition ?? 23.5
  return {
    top: `${topPosition}vh`,
  }
})
</script>

<style scoped>
/* Import shared cover stage styles */
@import './cover-stage-styles.css';

.guest-name-container {
  display: inline-flex;
  flex-direction: column;
  align-items: center;
  gap: 0;
  max-width: 90%;
}

.guest-name-blur-wrapper {
  backdrop-filter: blur(10px);
  -webkit-backdrop-filter: blur(10px);
  padding: 0.75rem 1.5rem;
  border-radius: 0.5rem;
  width: 100%;
}

.guest-name-line {
  width: 100%;
  height: 2px;
}

.guest-name-line:first-child {
  margin-bottom: 0.75rem;
}

.guest-name-line:last-child {
  margin-top: 0.75rem;
}

.guest-name-single-line {
  white-space: nowrap !important;
  overflow: hidden;
  text-overflow: ellipsis;
  display: block;
  width: 100%;
  padding-bottom: 0 !important;
  margin-bottom: 0 !important;
  padding-top: 0 !important;
  margin-top: 0 !important;
}

/* Desktop - reduce guest name size */
@media (min-width: 1024px) {
  .content-row-guest .scaled-guest-name {
    font-size: clamp(0.65rem, 2vh, 1.2rem) !important;
  }
}

/* Mobile - reduce guest name size */
@media (max-width: 640px) {
  .content-row-guest .scaled-guest-name {
    font-size: clamp(0.55rem, 2.2vh, 1.1rem) !important;
  }

  .guest-name-container {
    gap: 0;
  }

  .guest-name-line:first-child {
    height: 2px !important;
    margin-bottom: 0.6rem;
  }

  .guest-name-line:last-child {
    height: 2px !important;
    margin-top: 0.6rem;
  }
}

/* Swipe Up Arrow Indicator */
.swipe-up-arrow {
  position: absolute;
  bottom: 5vh;
  left: 50%;
  transform: translateX(-50%);
  z-index: 20;
  display: flex;
  align-items: center;
  justify-content: center;
}

.arrow-icon {
  width: 40px;
  height: 40px;
  display: block;
  animation: bounceArrow 2s ease-in-out infinite;
}

@keyframes bounceArrow {
  0%, 100% {
    transform: translateY(0);
  }
  50% {
    transform: translateY(-10px);
  }
}

/* Responsive arrow size */
@media (max-width: 640px) {
  .arrow-icon {
    width: 32px;
    height: 32px;
  }
}

@media (min-width: 1024px) {
  .arrow-icon {
    width: 48px;
    height: 48px;
  }
}

/* Swipe Up Animation */
.swipe-up-hidden {
  transform: translateY(-100%);
  opacity: 0;
  pointer-events: none;
}
</style><|MERGE_RESOLUTION|>--- conflicted
+++ resolved
@@ -177,11 +177,8 @@
   const isTap = Math.abs(swipeDistance) < 10
 
   if (isSwipeUp || isTap) {
-<<<<<<< HEAD
-=======
     // Prevent any default behavior to avoid interference
     e.preventDefault()
->>>>>>> 5fc02caa
     emit('openEnvelope')
   }
 
