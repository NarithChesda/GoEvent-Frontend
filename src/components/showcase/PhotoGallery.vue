--- conflicted
+++ resolved
@@ -178,13 +178,13 @@
 
 // Simplified gallery - no scroll animations needed for mobile compatibility
 const photoRefs = ref<(Element | null)[]>([])
+const observer = ref<IntersectionObserver | null>(null)
 
 const setPhotoRef = (el: any, index: number) => {
   if (el) {
     photoRefs.value[index] = el as Element
   }
 }
-<<<<<<< HEAD
 
 onMounted(() => {
   // Initialize image loading states
@@ -223,8 +223,6 @@
   }
   photoRefs.value = []
 })
-=======
->>>>>>> 6f0dbea5
 </script>
 
 <style scoped>
