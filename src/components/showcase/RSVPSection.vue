<template>
  <div id="rsvp" class="mb-4 sm:mb-6 laptop-sm:mb-6 laptop-md:mb-8 laptop-lg:mb-10 desktop:mb-8">
    <!-- RSVP Section Header -->
    <h2 
      class="text-lg sm:text-xl md:text-2xl font-semibold mb-3 sm:mb-4 md:mb-6 text-center px-4 sm:px-0" 
      :style="{ 
        background: `linear-gradient(135deg, ${primaryColor}, ${secondaryColor || accentColor})`,
        WebkitBackgroundClip: 'text',
        WebkitTextFillColor: 'transparent',
        backgroundClip: 'text'
      }"
    >
      Will you be attending?
    </h2>

    <!-- Liquid Glass RSVP Container -->
    <div class="liquid-glass-container" :style="{ 
      backgroundColor: `${primaryColor}06`,
      boxShadow: `0 8px 32px -4px ${primaryColor}15, inset 0 1px 0 rgba(255, 255, 255, 0.1)`
    }">
      <!-- Event Info Header -->
      <div class="rsvp-section-tight">
        <div class="py-2">
          <!-- Event Header - Two Row Layout -->
          <div class="text-center space-y-2">
            <!-- Row 1: Event Date -->
            <div class="text-lg font-semibold" :style="{ color: primaryColor }">
              {{ formatEventDate }}
            </div>
            
            <!-- Row 2: Time & Status Badge Group (Centered) -->
            <div class="flex items-center justify-center gap-2">
              <div class="text-sm opacity-80" :style="{ color: primaryColor }">
                {{ formatEventTime }}
              </div>
              
              <div v-if="eventStatus === 'upcoming'" class="status-badge-compact" :style="{
                background: `linear-gradient(135deg, ${primaryColor}15, ${primaryColor}08)`,
                color: primaryColor,
                boxShadow: `0 2px 8px ${primaryColor}20`
              }">
                <svg class="w-3 h-3 mr-1" fill="none" stroke="currentColor" viewBox="0 0 24 24">
                  <path stroke-linecap="round" stroke-linejoin="round" stroke-width="2" d="M12 8v4l3 3m6-3a9 9 0 11-18 0 9 9 0 0118 0z"/>
                </svg>
                <span class="font-medium text-xs">{{ timeLeft.days }}d {{ timeLeft.hours }}h</span>
              </div>
              <div v-else-if="eventStatus === 'ongoing'" class="status-badge-compact" :style="{
                background: 'linear-gradient(135deg, rgba(16, 185, 129, 0.15), rgba(16, 185, 129, 0.08))',
                color: '#10b981',
                boxShadow: '0 2px 8px rgba(16, 185, 129, 0.2)'
              }">
                <svg class="w-3 h-3 mr-1" fill="none" stroke="currentColor" viewBox="0 0 24 24">
                  <path stroke-linecap="round" stroke-linejoin="round" stroke-width="2" d="M5.636 18.364a9 9 0 010-12.728m12.728 0a9 9 0 010 12.728m-9.9-2.829a5 5 0 010-7.07m7.072 0a5 5 0 010 7.07M13 12a1 1 0 11-2 0 1 1 0 012 0z"/>
                </svg>
                <span class="font-medium text-xs">Live</span>
              </div>
              <div v-else-if="eventStatus === 'ended'" class="status-badge-compact" :style="{
                background: 'linear-gradient(135deg, rgba(107, 114, 128, 0.15), rgba(107, 114, 128, 0.08))',
                color: '#6b7280',
                boxShadow: '0 2px 8px rgba(107, 114, 128, 0.2)'
              }">
                <svg class="w-3 h-3 mr-1" fill="none" stroke="currentColor" viewBox="0 0 24 24">
                  <path stroke-linecap="round" stroke-linejoin="round" stroke-width="2" d="M9 12l2 2 4-4m6 2a9 9 0 11-18 0 9 9 0 0118 0z"/>
                </svg>
                <span class="font-medium text-xs">Ended</span>
              </div>
            </div>
          </div>
        </div>
      </div>

      <!-- Main RSVP Actions -->
      <div class="rsvp-section-tight">
        <!-- Sign In Prompt for Unauthenticated Users -->
        <div v-if="eventStatus !== 'ended' && !isUserAuthenticated" class="text-center py-2">
          <p class="text-sm mb-3" :style="{ color: primaryColor, opacity: 0.8 }">
            Please sign in to RSVP for this event
          </p>
          <button
            @click="handleSignInClick"
            class="liquid-glass-button group"
            :style="{ 
              background: `linear-gradient(135deg, ${primaryColor}12, ${primaryColor}06)`,
              color: primaryColor,
              boxShadow: `
                0 8px 32px -4px ${primaryColor}25,
                0 4px 16px -2px ${primaryColor}15,
                inset 0 2px 4px rgba(255, 255, 255, 0.1),
                inset 0 -1px 2px ${primaryColor}10
              `
            }"
          >
            <div class="flex items-center justify-center">
              <svg class="w-5 h-5 mr-2" fill="none" stroke="currentColor" viewBox="0 0 24 24">
                <path stroke-linecap="round" stroke-linejoin="round" stroke-width="2" d="M11 16l-4-4m0 0l4-4m-4 4h14m-5 4v1a3 3 0 01-3 3H6a3 3 0 01-3-3V7a3 3 0 013-3h7a3 3 0 013 3v1"/>
              </svg>
              <span class="font-semibold">Sign In to RSVP</span>
            </div>
          </button>
        </div>

        <!-- Loading State -->
        <div v-if="eventStatus !== 'ended' && isUserAuthenticated && isLoading" class="text-center py-3">
          <div class="animate-spin rounded-full h-6 w-6 mx-auto mb-2" :style="{ borderColor: `${primaryColor}30`, borderTopColor: primaryColor, border: '2px solid' }"></div>
          <p class="text-xs font-medium" :style="{ color: primaryColor, opacity: 0.7 }">Loading your RSVP status...</p>
        </div>

        <!-- RSVP Toggle Buttons (Authenticated Users) -->
        <div v-else-if="eventStatus !== 'ended' && isUserAuthenticated" class="flex justify-center gap-2 py-2 px-3">
          <!-- Yes Button -->
          <button
            @click="setRSVPStatus('coming')"
            :disabled="isSubmitting"
            class="liquid-glass-btn flex-1 max-w-[140px]"
            :class="{ 
              'liquid-glass-btn--active': rsvpStatus === 'coming',
              'liquid-glass-btn--disabled': isSubmitting
            }"
            :style="{
              background: rsvpStatus === 'coming' 
<<<<<<< HEAD
                ? `linear-gradient(135deg, ${primaryColor}60, ${primaryColor}40)` 
                : `linear-gradient(135deg, ${primaryColor}08, ${primaryColor}04)`,
              boxShadow: rsvpStatus === 'coming'
                ? `0 8px 32px -4px ${primaryColor}50, 0 4px 16px -2px ${primaryColor}30, inset 0 2px 4px rgba(255, 255, 255, 0.2), inset 0 -1px 2px ${primaryColor}20`
                : `0 4px 16px -2px ${primaryColor}10, inset 0 1px 2px rgba(255, 255, 255, 0.05)`,
              color: rsvpStatus === 'coming' ? '#ffffff' : primaryColor
=======
                ? `linear-gradient(135deg, ${primaryColor}40, ${primaryColor}30)`
                : `linear-gradient(135deg, ${primaryColor}12, ${primaryColor}08)`,
              backdropFilter: rsvpStatus === 'coming' ? 'blur(20px) saturate(180%)' : 'blur(16px) saturate(120%)',
              boxShadow: rsvpStatus === 'coming'
                ? `
                  0 8px 32px ${primaryColor}35,
                  0 4px 16px ${primaryColor}25,
                  inset 0 2px 4px rgba(255, 255, 255, 0.25),
                  inset 0 -2px 4px ${primaryColor}20
                `
                : `
                  0 4px 16px ${primaryColor}15,
                  0 2px 8px ${primaryColor}10,
                  inset 0 1px 2px rgba(255, 255, 255, 0.1),
                  inset 0 -1px 2px ${primaryColor}08
                `,
              color: rsvpStatus === 'coming' ? '#ffffff' : primaryColor,
              border: rsvpStatus === 'coming' 
                ? `1px solid rgba(255, 255, 255, 0.3)`
                : `1px solid ${primaryColor}20`
>>>>>>> 6f5cf3d2
            }"
          >
            <span v-if="!isSubmitting || rsvpStatus !== 'coming'" class="whitespace-nowrap font-semibold">
              {{ rsvpStatus === 'coming' ? 'Attending' : 'Yes, I\'ll attend' }}
            </span>
            <span v-else class="whitespace-nowrap flex items-center justify-center font-semibold">
              <div class="animate-spin rounded-full h-4 w-4 mr-2" :style="{ borderColor: 'rgba(255, 255, 255, 0.3)', borderTopColor: '#ffffff', border: '2px solid' }"></div>
              Registering...
            </span>
          </button>

          <!-- No Button -->
          <button
            @click="setRSVPStatus('not_coming')"
            :disabled="isSubmitting"
            class="liquid-glass-btn flex-1 max-w-[140px]"
            :class="{ 
              'liquid-glass-btn--active': rsvpStatus === 'not_coming',
              'liquid-glass-btn--disabled': isSubmitting
            }"
            :style="{
              background: rsvpStatus === 'not_coming' 
<<<<<<< HEAD
                ? `linear-gradient(135deg, ${primaryColor}60, ${primaryColor}40)` 
                : `linear-gradient(135deg, ${primaryColor}08, ${primaryColor}04)`,
              boxShadow: rsvpStatus === 'not_coming'
                ? `0 8px 32px -4px ${primaryColor}50, 0 4px 16px -2px ${primaryColor}30, inset 0 2px 4px rgba(255, 255, 255, 0.2), inset 0 -1px 2px ${primaryColor}20`
                : `0 4px 16px -2px ${primaryColor}10, inset 0 1px 2px rgba(255, 255, 255, 0.05)`,
              color: rsvpStatus === 'not_coming' ? '#ffffff' : primaryColor
=======
                ? `linear-gradient(135deg, ${primaryColor}35, ${primaryColor}25)`
                : `linear-gradient(135deg, ${primaryColor}12, ${primaryColor}08)`,
              backdropFilter: rsvpStatus === 'not_coming' ? 'blur(20px) saturate(180%)' : 'blur(16px) saturate(120%)',
              boxShadow: rsvpStatus === 'not_coming'
                ? `
                  0 8px 32px ${primaryColor}30,
                  0 4px 16px ${primaryColor}20,
                  inset 0 2px 4px rgba(255, 255, 255, 0.2),
                  inset 0 -2px 4px ${primaryColor}15
                `
                : `
                  0 4px 16px ${primaryColor}15,
                  0 2px 8px ${primaryColor}10,
                  inset 0 1px 2px rgba(255, 255, 255, 0.1),
                  inset 0 -1px 2px ${primaryColor}08
                `,
              color: rsvpStatus === 'not_coming' ? '#ffffff' : primaryColor,
              border: rsvpStatus === 'not_coming' 
                ? `1px solid rgba(255, 255, 255, 0.25)`
                : `1px solid ${primaryColor}20`
>>>>>>> 6f5cf3d2
            }"
          >
            <span v-if="!isSubmitting || rsvpStatus !== 'not_coming'" class="whitespace-nowrap font-semibold">
              {{ rsvpStatus === 'not_coming' ? 'Can\'t attend' : 'Can\'t attend' }}
            </span>
            <span v-else class="whitespace-nowrap flex items-center justify-center font-semibold">
              <div class="animate-spin rounded-full h-4 w-4 mr-2" :style="{ borderColor: 'rgba(255, 255, 255, 0.3)', borderTopColor: '#ffffff', border: '2px solid' }"></div>
              Updating...
            </span>
          </button>
        </div>
      </div>

      <!-- Guest Management Section -->
      <div v-if="rsvpStatus === 'coming'" class="rsvp-section-tight" @mouseleave="handleGuestCounterLeave">
        <div class="guest-management-container" :style="{
          background: `linear-gradient(135deg, ${primaryColor}08, ${primaryColor}04)`,
          boxShadow: `0 4px 16px ${primaryColor}15, inset 0 1px 2px rgba(255, 255, 255, 0.08)`
        }">
          <!-- Guest Counter -->
          <div class="glass-content-section py-2">
            <div class="flex items-center justify-between max-w-sm mx-auto mb-2">
              <span class="text-base font-semibold" :style="{ color: primaryColor }">
                Additional guests
              </span>
              
              <div class="flex items-center gap-4">
                <button
                  @click="decreaseGuestCount"
                  :disabled="additionalGuests <= 0 || isUpdatingGuestCount"
                  class="counter-btn"
                  :style="{
                    background: `linear-gradient(135deg, ${primaryColor}12, ${primaryColor}06)`,
                    color: primaryColor,
                    boxShadow: `0 4px 16px -2px ${primaryColor}15, inset 0 1px 2px rgba(255, 255, 255, 0.08)`,
                    opacity: additionalGuests <= 0 || isUpdatingGuestCount ? '0.4' : '1'
                  }"
                >
                  −
                </button>
                
                <div class="text-2xl font-bold min-w-[3ch] text-center flex items-center justify-center" :style="{ color: primaryColor }">
                  <span v-if="!isUpdatingGuestCount">{{ additionalGuests }}</span>
                  <div v-else class="animate-spin rounded-full h-6 w-6" :style="{ borderColor: `${primaryColor}30`, borderTopColor: primaryColor, border: '3px solid' }"></div>
                </div>
                
                <button
                  @click="increaseGuestCount"
                  :disabled="additionalGuests >= 10 || isUpdatingGuestCount"
                  class="counter-btn"
                  :style="{
                    background: `linear-gradient(135deg, ${primaryColor}12, ${primaryColor}06)`,
                    color: primaryColor,
                    boxShadow: `0 4px 16px -2px ${primaryColor}15, inset 0 1px 2px rgba(255, 255, 255, 0.08)`,
                    opacity: additionalGuests >= 10 || isUpdatingGuestCount ? '0.4' : '1'
                  }"
                >
                  +
                </button>
              </div>
            </div>
            
            <!-- Total Summary -->
            <div class="text-center">
              <div class="total-summary-glass p-3" :style="{ 
                backgroundColor: `${primaryColor}06`, 
                boxShadow: `inset 0 1px 2px rgba(255, 255, 255, 0.08)` 
              }">
                <span class="text-sm font-semibold" :style="{ color: primaryColor }">
                  Total attending: {{ totalAttendees }} {{ totalAttendees === 1 ? 'person' : 'people' }}
                </span>
              </div>
              
              <!-- Unsaved Changes Indicator & Manual Save -->
              <div v-if="hasUnsavedGuestChanges" class="mt-3 space-y-2">
                <div class="flex items-center justify-center gap-3">
                  <span class="text-xs font-medium" :style="{ color: primaryColor, opacity: '0.7' }">
                    • Unsaved changes
                  </span>
                  <button
                    @click="saveGuestCountChanges"
                    :disabled="isUpdatingGuestCount"
                    class="save-btn"
                    :style="{
                      background: `linear-gradient(135deg, ${primaryColor}15, ${primaryColor}08)`,
                      color: primaryColor,
                      boxShadow: `0 2px 8px ${primaryColor}20, inset 0 1px 2px rgba(255, 255, 255, 0.1)`
                    }"
                  >
                    {{ isUpdatingGuestCount ? 'Saving...' : 'Save now' }}
                  </button>
                </div>
                <span class="text-xs opacity-60" :style="{ color: primaryColor }">
                  Auto-saves in {{ Math.ceil((guestCountUpdateTimeout ? 2.5 : 0)) }}s
                </span>
              </div>
              
              <!-- Confirmation Code -->
              <div v-if="confirmationCode && !hasUnsavedGuestChanges" class="mt-3">
                <div class="confirmation-code-glass p-2" :style="{ 
                  backgroundColor: `${primaryColor}04`, 
                  boxShadow: `inset 0 1px 2px rgba(255, 255, 255, 0.05)` 
                }">
                  <span class="text-xs font-mono opacity-80" :style="{ color: primaryColor }">
                    Confirmation: {{ confirmationCode }}
                  </span>
                </div>
              </div>
            </div>
          </div>
        </div>
      </div>

      <!-- Status Message -->
      <div v-if="rsvpStatus === 'not_coming' && !successMessage" class="rsvp-section-tight">
        <div class="text-center py-2">
          <div class="status-message-glass p-4" :style="{ 
            backgroundColor: `${primaryColor}06`,
            boxShadow: `0 4px 16px ${primaryColor}12, inset 0 1px 2px rgba(255, 255, 255, 0.08)`
          }">
            <span class="text-base font-semibold" :style="{ color: primaryColor, opacity: 0.9 }">
              Thank you for your response
            </span>
          </div>
        </div>
      </div>

      <!-- Success Message -->
      <div v-if="successMessage" class="rsvp-section-tight">
        <div class="text-center py-2">
          <div class="success-message-glass p-4" :style="{ 
            backgroundColor: 'rgba(16, 185, 129, 0.1)',
            boxShadow: '0 4px 16px rgba(16, 185, 129, 0.2), inset 0 1px 2px rgba(255, 255, 255, 0.1)'
          }">
            <div class="flex items-center justify-center mb-2">
              <svg class="w-5 h-5 mr-2 text-emerald-600" fill="none" stroke="currentColor" viewBox="0 0 24 24">
                <path stroke-linecap="round" stroke-linejoin="round" stroke-width="2" d="M5 13l4 4L19 7"/>
              </svg>
              <p class="text-emerald-800 font-semibold">{{ successMessage }}</p>
            </div>
          </div>
        </div>
      </div>

      <!-- Error Message -->
      <div v-if="errorMessage" class="rsvp-section-tight">
        <div class="text-center py-2">
          <div class="error-message-glass p-4" :style="{ 
            backgroundColor: 'rgba(239, 68, 68, 0.1)',
            boxShadow: '0 4px 16px rgba(239, 68, 68, 0.2), inset 0 1px 2px rgba(255, 255, 255, 0.1)'
          }">
            <div class="flex items-center justify-center mb-2">
              <svg class="w-5 h-5 mr-2 text-red-600" fill="none" stroke="currentColor" viewBox="0 0 24 24">
                <path stroke-linecap="round" stroke-linejoin="round" stroke-width="2" d="M12 8v4m0 4h.01M21 12a9 9 0 11-18 0 9 9 0 0118 0z"/>
              </svg>
              <p class="text-red-800 font-semibold">{{ errorMessage }}</p>
            </div>
            <button 
              @click="errorMessage = ''"
              class="text-red-600 hover:text-red-800 text-sm mt-1 underline font-medium"
            >
              Dismiss
            </button>
          </div>
        </div>
      </div>
    </div>
    
    <!-- RSVP Section Endline -->
    <div class="flex justify-center mt-6">
      <div class="w-16 h-px opacity-30" :style="{ backgroundColor: primaryColor }"></div>
    </div>
  </div>
</template>

<script setup lang="ts">
import { ref, computed, onMounted, onUnmounted, watch } from 'vue'
import { useRouter, useRoute } from 'vue-router'
import { useAuthStore } from '../../stores/auth'
import { eventsService, type EventRegistration } from '../../services/api'

interface Props {
  eventId: string
  eventStartDate?: string
  eventEndDate?: string
  primaryColor: string
  secondaryColor?: string | null
  accentColor: string
  isEventPast?: boolean
}

const props = defineProps<Props>()

// Router and Auth
const router = useRouter()
const route = useRoute()
const authStore = useAuthStore()

// State
const rsvpStatus = ref<'coming' | 'not_coming' | null>(null)
const additionalGuests = ref(0)
const showConfirmationMessage = ref(false)

// No more collapsible state needed

// API Registration State
const currentRegistration = ref<EventRegistration | null>(null)
const isLoading = ref(false)
const isSubmitting = ref(false)
const isUpdatingGuestCount = ref(false)
const errorMessage = ref('')
const successMessage = ref('')

// Guest count save management
let guestCountUpdateTimeout: ReturnType<typeof setTimeout> | null = null
const hasUnsavedGuestChanges = ref(false)
const savedGuestCount = ref(0) // Track last saved count

// Countdown Timer State
const timeLeft = ref({
  days: 0,
  hours: 0,
  minutes: 0,
  seconds: 0
})

let countdownInterval: ReturnType<typeof setInterval> | null = null

// Computed Properties
const showRSVPSection = computed(() => {
  // Show RSVP section if event hasn't ended
  return eventStatus.value !== 'ended'
})

const isUserAuthenticated = computed(() => {
  return authStore.isAuthenticated
})

const eventStatus = computed(() => {
  if (!props.eventStartDate || !props.eventEndDate) {
    return 'upcoming' // Default to upcoming if dates not available
  }
  
  const now = new Date()
  const startDate = new Date(props.eventStartDate)
  const endDate = new Date(props.eventEndDate)

  if (now >= endDate) return 'ended'
  if (now >= startDate && now < endDate) return 'ongoing'
  return 'upcoming'
})

const totalAttendees = computed(() => {
  return rsvpStatus.value === 'coming' ? 1 + additionalGuests.value : 0
})

const confirmationCode = computed(() => {
  return currentRegistration.value?.confirmation_code || null
})

const formatEventDate = computed(() => {
  if (!props.eventStartDate) return 'Date TBD'
  
  try {
    const date = new Date(props.eventStartDate)
    return date.toLocaleDateString('en-US', {
      weekday: 'long',
      year: 'numeric',
      month: 'long',
      day: 'numeric'
    })
  } catch {
    return props.eventStartDate
  }
})

const formatEventTime = computed(() => {
  if (!props.eventStartDate) return 'Time TBD'
  
  try {
    const date = new Date(props.eventStartDate)
    return date.toLocaleTimeString('en-US', {
      hour: 'numeric',
      minute: '2-digit',
      hour12: true
    })
  } catch {
    return 'Time TBD'
  }
})

const countdownLabel = computed(() => {
  if (eventStatus.value === 'ongoing') return 'Event in progress'
  if (eventStatus.value === 'ended') return 'Event has ended'
  return 'Time remaining'
})


// No more collapsible methods needed since guest section shows directly when attending

// API Methods
const loadCurrentRegistration = async () => {
  if (!authStore.isAuthenticated || !props.eventId) return
  
  isLoading.value = true
  errorMessage.value = ''
  
  try {
    const response = await eventsService.getMyRegistration(props.eventId)
    
    if (response.success && response.data) {
      currentRegistration.value = response.data
      // Update UI state based on registration
      rsvpStatus.value = 'coming'
      additionalGuests.value = response.data.guest_count || 0
      // Initialize saved state
      savedGuestCount.value = response.data.guest_count || 0
      hasUnsavedGuestChanges.value = false
    } else {
      // User is not registered
      currentRegistration.value = null
      rsvpStatus.value = null
      additionalGuests.value = 0
      savedGuestCount.value = 0
      hasUnsavedGuestChanges.value = false
    }
  } catch (error) {
    console.error('Error loading registration:', error)
    currentRegistration.value = null
    rsvpStatus.value = null
    additionalGuests.value = 0
    savedGuestCount.value = 0
    hasUnsavedGuestChanges.value = false
  } finally {
    isLoading.value = false
  }
}

const submitRSVP = async (status: 'coming' | 'not_coming') => {
  if (!authStore.isAuthenticated || !props.eventId) return
  
  isSubmitting.value = true
  errorMessage.value = ''
  successMessage.value = ''
  
  try {
    if (status === 'coming') {
      // Register or update registration
      const response = await eventsService.rsvpForEvent(props.eventId, {
        guest_count: additionalGuests.value,
        notes: ''
      })
      
      if (response.success && response.data) {
        currentRegistration.value = response.data
        rsvpStatus.value = 'coming'
        successMessage.value = `Great! You're registered with ${response.data.total_attendees} ${response.data.total_attendees === 1 ? 'person' : 'people'}.`
        
        // Show success message temporarily
        setTimeout(() => {
          successMessage.value = ''
        }, 5000)
      } else {
        errorMessage.value = response.message || 'Failed to register for event'
      }
    } else {
      // Unregister from event
      if (currentRegistration.value) {
        const response = await eventsService.unregisterFromEvent(props.eventId)
        
        if (response.success) {
          currentRegistration.value = null
          rsvpStatus.value = 'not_coming'
          additionalGuests.value = 0
          successMessage.value = "We're sorry you can't make it. Thank you for letting us know."
          
          // Show success message temporarily
          setTimeout(() => {
            successMessage.value = ''
          }, 5000)
        } else {
          errorMessage.value = response.message || 'Failed to cancel registration'
        }
      } else {
        // User wasn't registered, just update UI
        rsvpStatus.value = 'not_coming'
        successMessage.value = "Thank you for your response."
        
        setTimeout(() => {
          successMessage.value = ''
        }, 3000)
      }
    }
  } catch (error) {
    console.error('RSVP error:', error)
    errorMessage.value = 'An unexpected error occurred. Please try again.'
  } finally {
    isSubmitting.value = false
  }
}

// Methods
const updateCountdown = () => {
  if (!props.eventStartDate) {
    timeLeft.value = { days: 0, hours: 0, minutes: 0, seconds: 0 }
    return
  }
  
  const now = new Date()
  const targetDate = new Date(props.eventStartDate)
  const timeDifference = targetDate.getTime() - now.getTime()

  if (timeDifference <= 0) {
    // Event has started or passed
    timeLeft.value = { days: 0, hours: 0, minutes: 0, seconds: 0 }
    if (countdownInterval) {
      window.clearInterval(countdownInterval)
      countdownInterval = null
    }
    return
  }

  const newTimeLeft = {
    days: Math.floor(timeDifference / (1000 * 60 * 60 * 24)),
    hours: Math.floor((timeDifference % (1000 * 60 * 60 * 24)) / (1000 * 60 * 60)),
    minutes: Math.floor((timeDifference % (1000 * 60 * 60)) / (1000 * 60)),
    seconds: Math.floor((timeDifference % (1000 * 60)) / 1000)
  }
  
  timeLeft.value = newTimeLeft
}

const handleSignInClick = () => {
  // Store the current route with hash for RSVP section
  const currentPath = route.fullPath + '#rsvp'
  
  // Navigate to sign-in with redirect parameter
  router.push({
    path: '/signin',
    query: { redirect: currentPath }
  })
}

const setRSVPStatus = async (status: 'coming' | 'not_coming') => {
  // Check authentication for "attending" status (fallback, should not be needed with new UI)
  if (status === 'coming' && !authStore.isAuthenticated) {
    handleSignInClick()
    return
  }

  // Call API to save RSVP
  await submitRSVP(status)
}

const updateGuestCountInAPI = async () => {
  // Only update if user is registered and authenticated
  if (!currentRegistration.value || !authStore.isAuthenticated || isSubmitting.value) {
    return
  }

  isUpdatingGuestCount.value = true

  try {
    // Update registration with new guest count
    const response = await eventsService.rsvpForEvent(props.eventId, {
      guest_count: additionalGuests.value,
      notes: currentRegistration.value.notes || ''
    })

    if (response.success && response.data) {
      // Update the current registration data
      currentRegistration.value = response.data
      // Mark as saved
      savedGuestCount.value = additionalGuests.value
      hasUnsavedGuestChanges.value = false
      
      // Show brief success feedback
      successMessage.value = `Updated guest count to ${response.data.total_attendees} ${response.data.total_attendees === 1 ? 'person' : 'people'}`
      setTimeout(() => {
        successMessage.value = ''
      }, 2000)
    }
  } catch (error) {
    console.error('Error updating guest count:', error)
    // Show error for manual saves
    errorMessage.value = 'Failed to update guest count. Please try again.'
  } finally {
    isUpdatingGuestCount.value = false
  }
}

const saveGuestCountChanges = async () => {
  // Only save if there are actual changes
  if (!hasUnsavedGuestChanges.value || additionalGuests.value === savedGuestCount.value) {
    return
  }

  await updateGuestCountInAPI()
}

const debouncedUpdateGuestCount = () => {
  // Mark as having unsaved changes
  hasUnsavedGuestChanges.value = true
  
  // Clear existing timeout
  if (guestCountUpdateTimeout) {
    clearTimeout(guestCountUpdateTimeout)
  }

  // Set new timeout for debounced update (longer delay)
  guestCountUpdateTimeout = setTimeout(() => {
    saveGuestCountChanges()
  }, 2500) // Wait 2.5 seconds after last change
}

const increaseGuestCount = () => {
  if (additionalGuests.value < 10) { // Max 10 additional guests
    additionalGuests.value++
    // Debounced auto-save if user is already registered
    if (currentRegistration.value) {
      debouncedUpdateGuestCount()
    }
  }
}

const decreaseGuestCount = () => {
  if (additionalGuests.value > 0) {
    additionalGuests.value--
    // Debounced auto-save if user is already registered  
    if (currentRegistration.value) {
      debouncedUpdateGuestCount()
    }
  }
}

// Smart save triggers
const handleGuestCounterLeave = () => {
  // Save when user moves mouse away from guest counter
  if (hasUnsavedGuestChanges.value && !isUpdatingGuestCount.value) {
    saveGuestCountChanges()
  }
}

// Save before page navigation/reload
const handleBeforeUnload = () => {
  if (hasUnsavedGuestChanges.value && !isUpdatingGuestCount.value) {
    // For synchronous save on page unload
    navigator.sendBeacon?.('/api/events/' + props.eventId + '/rsvp/', JSON.stringify({
      guest_count: additionalGuests.value,
      notes: currentRegistration.value?.notes || ''
    }))
  }
}

const hexToRgb = (hex: string): string => {
  // Remove # if present
  hex = hex.replace('#', '')
  
  // Parse hex to RGB
  const r = parseInt(hex.substr(0, 2), 16)
  const g = parseInt(hex.substr(2, 2), 16)
  const b = parseInt(hex.substr(4, 2), 16)
  
  return `${r}, ${g}, ${b}`
}

// Watchers
watch(() => authStore.isAuthenticated, (isAuth) => {
  if (isAuth) {
    // User logged in, load their registration status
    loadCurrentRegistration()
  } else {
    // User logged out, clear registration state
    currentRegistration.value = null
    rsvpStatus.value = null
    additionalGuests.value = 0
  }
})

// Lifecycle
onMounted(() => {
  // Initial countdown update
  updateCountdown()
  
  // Set up interval for upcoming events
  if (props.eventStartDate && eventStatus.value === 'upcoming') {
    countdownInterval = window.setInterval(() => {
      updateCountdown()
    }, 1000)
  }

  // Load current registration if user is authenticated
  if (authStore.isAuthenticated) {
    loadCurrentRegistration()
  }

  // Add beforeunload listener for unsaved changes
  window.addEventListener('beforeunload', handleBeforeUnload)
})

onUnmounted(() => {
  if (countdownInterval) {
    window.clearInterval(countdownInterval)
  }
  
  // Clear guest count update timeout
  if (guestCountUpdateTimeout) {
    clearTimeout(guestCountUpdateTimeout)
  }

  // Remove beforeunload listener
  window.removeEventListener('beforeunload', handleBeforeUnload)

  // Save any pending changes before component unmounts
  if (hasUnsavedGuestChanges.value && !isUpdatingGuestCount.value) {
    // Quick save attempt
    saveGuestCountChanges()
  }
})
</script>

<style scoped>
/* Liquid Glass Container - Seamless unified surface */
.liquid-glass-container {
  border-radius: 2rem;
  overflow: hidden;
  backdrop-filter: blur(20px);
  position: relative;
}

.liquid-glass-container::before {
  content: '';
  position: absolute;
  top: 0;
  left: 0;
  right: 0;
  height: 1px;
  background: linear-gradient(90deg, transparent, rgba(255, 255, 255, 0.2), transparent);
  pointer-events: none;
}

/* RSVP Sections - Flowing divisions */
.rsvp-section {
  padding: 1.5rem 1rem;
  position: relative;
}

.rsvp-section:not(:last-child)::after {
  content: '';
  position: absolute;
  bottom: 0;
  left: 10%;
  right: 10%;
  height: 1px;
  background: linear-gradient(90deg, transparent, rgba(255, 255, 255, 0.1), transparent);
}

/* Tight RSVP sections for minimal spacing */
.rsvp-section-tight {
  padding: 0.5rem 1rem;
  position: relative;
}

.rsvp-section-tight:not(:last-child)::after {
  content: '';
  position: absolute;
  bottom: 0;
  left: 20%;
  right: 20%;
  height: 1px;
  background: linear-gradient(90deg, transparent, rgba(255, 255, 255, 0.06), transparent);
}

/* Compact RSVP sections for reduced spacing */
.rsvp-section-compact {
  padding: 0.75rem 1rem;
  position: relative;
}

.rsvp-section-compact:not(:last-child)::after {
  content: '';
  position: absolute;
  bottom: 0;
  left: 15%;
  right: 15%;
  height: 1px;
  background: linear-gradient(90deg, transparent, rgba(255, 255, 255, 0.08), transparent);
}

/* Status badge - compact version for top right */
.status-badge-compact {
  display: inline-flex;
  align-items: center;
  padding: 0.375rem 0.75rem;
  border-radius: 0.75rem;
  font-size: 0.75rem;
  backdrop-filter: blur(12px);
  position: relative;
  white-space: nowrap;
}

.status-badge-compact::before {
  content: '';
  position: absolute;
  top: 0;
  left: 0;
  right: 0;
  height: 1px;
  background: linear-gradient(90deg, transparent, rgba(255, 255, 255, 0.15), transparent);
  pointer-events: none;
}

<<<<<<< HEAD
/* RSVP Buttons - Liquid Glass Design */
.rsvp-btn {
  padding: 0.75rem 1.5rem;
  border: none;
  border-radius: 1rem;
=======
/* Apple-inspired Liquid Glass Buttons */
.liquid-glass-btn {
  padding: 0.875rem 1.5rem;
  border-radius: 1.25rem;
>>>>>>> 6f5cf3d2
  font-weight: 600;
  text-align: center;
  transition: all 0.4s cubic-bezier(0.25, 0.46, 0.45, 0.94);
  position: relative;
  overflow: hidden;
<<<<<<< HEAD
  cursor: pointer;
}

.rsvp-btn::before {
  content: '';
  position: absolute;
  top: 0;
  left: 0;
  right: 0;
  height: 1px;
  background: linear-gradient(90deg, transparent, rgba(255, 255, 255, 0.2), transparent);
  pointer-events: none;
}

.rsvp-btn:hover {
  transform: translateY(-2px);
=======
  backdrop-filter: blur(16px);
  -webkit-backdrop-filter: blur(16px);
  border: 1px solid;
}

/* Add subtle glass reflection */
.liquid-glass-btn::before {
  content: '';
  position: absolute;
  top: 0;
  left: 0;
  right: 0;
  height: 50%;
  background: linear-gradient(180deg, rgba(255, 255, 255, 0.1) 0%, rgba(255, 255, 255, 0.05) 50%, transparent 100%);
  pointer-events: none;
  border-radius: inherit;
>>>>>>> 6f5cf3d2
}

/* Active state - crisp and bright */
.liquid-glass-btn--active {
  transform: translateY(-1px);
}

<<<<<<< HEAD
.rsvp-btn-active {
  transform: translateY(-1px);
=======
/* Inactive state - softened with blur */
.liquid-glass-btn:not(.liquid-glass-btn--active) {
  opacity: 0.85;
}

/* Hover interactions with subtle glow */
.liquid-glass-btn:not(.liquid-glass-btn--disabled):hover {
  transform: translateY(-2px) scale(1.02);
  backdrop-filter: blur(20px) saturate(200%);
  -webkit-backdrop-filter: blur(20px) saturate(200%);
}

/* Active interactions with enhanced glow */
.liquid-glass-btn:not(.liquid-glass-btn--disabled):active {
  transform: translateY(0) scale(0.98);
  transition: transform 0.1s ease;
}

/* Disabled state with reduced opacity */
.liquid-glass-btn--disabled {
  opacity: 0.6;
  cursor: not-allowed;
  transform: none !important;
}

/* Enhanced hover effect for active buttons */
.liquid-glass-btn--active:not(.liquid-glass-btn--disabled):hover {
  backdrop-filter: blur(24px) saturate(220%);
  -webkit-backdrop-filter: blur(24px) saturate(220%);
>>>>>>> 6f5cf3d2
}

/* Compact RSVP Toggle Switch */
.rsvp-toggle-compact {
  display: flex;
  border-radius: 0.75rem;
  padding: 0.125rem;
  backdrop-filter: blur(10px);
  position: relative;
  width: 4.5rem;
}

.rsvp-toggle-compact::before {
  content: '';
  position: absolute;
  top: 0;
  left: 0;
  right: 0;
  height: 1px;
  background: linear-gradient(90deg, transparent, rgba(255, 255, 255, 0.15), transparent);
  pointer-events: none;
}

.rsvp-toggle-option-compact {
  flex: 1;
  display: flex;
  align-items: center;
  justify-content: center;
  padding: 0.5rem;
  border-radius: 0.625rem;
  border: none;
  cursor: pointer;
  transition: all 0.3s cubic-bezier(0.4, 0, 0.2, 1);
  backdrop-filter: blur(8px);
  position: relative;
  min-height: 2rem;
  width: 2rem;
}

.rsvp-toggle-option-compact:hover {
  transform: translateY(-0.5px) scale(1.05);
}

.rsvp-toggle-option-compact:active {
  transform: translateY(0) scale(0.98);
  transition: transform 0.1s ease;
}

.rsvp-toggle-option-compact:disabled {
  opacity: 0.6;
  cursor: not-allowed;
  transform: none;
}



/* Guest management container */
.guest-management-container {
  border-radius: 1.5rem;
  backdrop-filter: blur(12px);
  -webkit-backdrop-filter: blur(12px);
  position: relative;
  padding: 0.5rem;
}

.guest-management-container::before {
  content: '';
  position: absolute;
  top: 0;
  left: 0;
  right: 0;
  height: 1px;
  background: linear-gradient(90deg, transparent, rgba(255, 255, 255, 0.12), transparent);
  pointer-events: none;
}


/* Liquid glass buttons */
.liquid-glass-button {
  display: inline-flex;
  align-items: center;
  justify-content: center;
  padding: 1rem 2rem;
  border-radius: 1.5rem;
  font-size: 1rem;
  font-weight: 600;
  text-decoration: none;
  transition: all 0.3s cubic-bezier(0.4, 0, 0.2, 1);
  backdrop-filter: blur(16px);
  min-height: 52px;
  position: relative;
  overflow: hidden;
  border: none;
  cursor: pointer;
}

.liquid-glass-button::before {
  content: '';
  position: absolute;
  top: 0;
  left: 0;
  right: 0;
  height: 2px;
  background: linear-gradient(90deg, transparent, rgba(255, 255, 255, 0.2), transparent);
  pointer-events: none;
}

.liquid-glass-button::after {
  content: '';
  position: absolute;
  top: 0;
  left: -100%;
  width: 100%;
  height: 100%;
  background: linear-gradient(90deg, transparent, rgba(255, 255, 255, 0.15), transparent);
  transition: left 0.5s ease;
  pointer-events: none;
}

.liquid-glass-button:hover::after {
  left: 100%;
}

.liquid-glass-button:hover {
  transform: translateY(-2px);
  backdrop-filter: blur(20px);
}

.liquid-glass-button:active {
  transform: translateY(-1px);
  transition: transform 0.1s ease;
}

/* Counter buttons */
.counter-btn {
  width: 2.5rem;
  height: 2.5rem;
  border-radius: 50%;
  display: flex;
  align-items: center;
  justify-content: center;
  font-size: 1.25rem;
  font-weight: bold;
  border: none;
  cursor: pointer;
  transition: all 0.3s cubic-bezier(0.4, 0, 0.2, 1);
  backdrop-filter: blur(12px);
  position: relative;
}

.counter-btn:hover {
  transform: translateY(-1px) scale(1.05);
}

.counter-btn:active {
  transform: translateY(0) scale(0.98);
}

/* Save button */
.save-btn {
  padding: 0.5rem 1rem;
  border-radius: 1rem;
  font-size: 0.75rem;
  font-weight: 600;
  border: none;
  cursor: pointer;
  transition: all 0.2s ease;
  backdrop-filter: blur(8px);
}

.save-btn:hover {
  transform: translateY(-1px);
}

/* Glass content sections */
.glass-content-section {
  padding: 0.5rem;
}

/* Status message containers */
.total-summary-glass,
.confirmation-code-glass,
.status-message-glass,
.success-message-glass,
.error-message-glass {
  border-radius: 1rem;
  backdrop-filter: blur(12px);
  position: relative;
}

.total-summary-glass::before,
.confirmation-code-glass::before,
.status-message-glass::before,
.success-message-glass::before,
.error-message-glass::before {
  content: '';
  position: absolute;
  top: 0;
  left: 0;
  right: 0;
  height: 1px;
  background: linear-gradient(90deg, transparent, rgba(255, 255, 255, 0.12), transparent);
  pointer-events: none;
}

/* Mobile-first responsive design */
@media (max-width: 639px) {
  .rsvp-section {
    padding: 1rem 0.75rem;
  }
  
  .rsvp-section-tight {
    padding: 0.375rem 0.75rem;
  }
  
  .rsvp-section-compact {
    padding: 0.5rem 0.75rem;
  }
  
  
  .liquid-glass-button {
    padding: 0.875rem 1.5rem;
    font-size: 0.925rem;
    min-height: 48px;
  }
  
  .counter-btn {
    width: 2.25rem;
    height: 2.25rem;
    font-size: 1.1rem;
  }
  
  .rsvp-toggle-compact {
    width: 4rem;
    padding: 0.1rem;
  }
  
  .rsvp-toggle-option-compact {
    padding: 0.375rem;
    min-height: 1.75rem;
    width: 1.75rem;
  }
  
  .liquid-glass-btn {
    padding: 0.75rem 1.25rem;
    font-size: 0.875rem;
    border-radius: 1rem;
  }
}

/* Tablet adjustments */
@media (min-width: 640px) and (max-width: 1023px) {
  .rsvp-section {
    padding: 1.25rem 1rem;
  }
  
  .rsvp-section-tight {
    padding: 0.5rem 1rem;
  }
  
  .rsvp-section-compact {
    padding: 0.625rem 1rem;
  }
  
  .liquid-glass-button {
    padding: 1rem 1.75rem;
    min-height: 50px;
  }
}

/* Desktop refinements */
@media (min-width: 1024px) {
  .rsvp-section {
    padding: 1.5rem 1.5rem;
  }
  
  .rsvp-section-tight {
    padding: 0.5rem 1.5rem;
  }
  
  .rsvp-section-compact {
    padding: 0.75rem 1.5rem;
  }
  
  .glass-content-section {
    padding: 0.75rem;
  }
}
</style><|MERGE_RESOLUTION|>--- conflicted
+++ resolved
@@ -118,14 +118,6 @@
             }"
             :style="{
               background: rsvpStatus === 'coming' 
-<<<<<<< HEAD
-                ? `linear-gradient(135deg, ${primaryColor}60, ${primaryColor}40)` 
-                : `linear-gradient(135deg, ${primaryColor}08, ${primaryColor}04)`,
-              boxShadow: rsvpStatus === 'coming'
-                ? `0 8px 32px -4px ${primaryColor}50, 0 4px 16px -2px ${primaryColor}30, inset 0 2px 4px rgba(255, 255, 255, 0.2), inset 0 -1px 2px ${primaryColor}20`
-                : `0 4px 16px -2px ${primaryColor}10, inset 0 1px 2px rgba(255, 255, 255, 0.05)`,
-              color: rsvpStatus === 'coming' ? '#ffffff' : primaryColor
-=======
                 ? `linear-gradient(135deg, ${primaryColor}40, ${primaryColor}30)`
                 : `linear-gradient(135deg, ${primaryColor}12, ${primaryColor}08)`,
               backdropFilter: rsvpStatus === 'coming' ? 'blur(20px) saturate(180%)' : 'blur(16px) saturate(120%)',
@@ -146,7 +138,6 @@
               border: rsvpStatus === 'coming' 
                 ? `1px solid rgba(255, 255, 255, 0.3)`
                 : `1px solid ${primaryColor}20`
->>>>>>> 6f5cf3d2
             }"
           >
             <span v-if="!isSubmitting || rsvpStatus !== 'coming'" class="whitespace-nowrap font-semibold">
@@ -169,14 +160,6 @@
             }"
             :style="{
               background: rsvpStatus === 'not_coming' 
-<<<<<<< HEAD
-                ? `linear-gradient(135deg, ${primaryColor}60, ${primaryColor}40)` 
-                : `linear-gradient(135deg, ${primaryColor}08, ${primaryColor}04)`,
-              boxShadow: rsvpStatus === 'not_coming'
-                ? `0 8px 32px -4px ${primaryColor}50, 0 4px 16px -2px ${primaryColor}30, inset 0 2px 4px rgba(255, 255, 255, 0.2), inset 0 -1px 2px ${primaryColor}20`
-                : `0 4px 16px -2px ${primaryColor}10, inset 0 1px 2px rgba(255, 255, 255, 0.05)`,
-              color: rsvpStatus === 'not_coming' ? '#ffffff' : primaryColor
-=======
                 ? `linear-gradient(135deg, ${primaryColor}35, ${primaryColor}25)`
                 : `linear-gradient(135deg, ${primaryColor}12, ${primaryColor}08)`,
               backdropFilter: rsvpStatus === 'not_coming' ? 'blur(20px) saturate(180%)' : 'blur(16px) saturate(120%)',
@@ -197,7 +180,6 @@
               border: rsvpStatus === 'not_coming' 
                 ? `1px solid rgba(255, 255, 255, 0.25)`
                 : `1px solid ${primaryColor}20`
->>>>>>> 6f5cf3d2
             }"
           >
             <span v-if="!isSubmitting || rsvpStatus !== 'not_coming'" class="whitespace-nowrap font-semibold">
@@ -910,41 +892,15 @@
   pointer-events: none;
 }
 
-<<<<<<< HEAD
-/* RSVP Buttons - Liquid Glass Design */
-.rsvp-btn {
-  padding: 0.75rem 1.5rem;
-  border: none;
-  border-radius: 1rem;
-=======
 /* Apple-inspired Liquid Glass Buttons */
 .liquid-glass-btn {
   padding: 0.875rem 1.5rem;
   border-radius: 1.25rem;
->>>>>>> 6f5cf3d2
   font-weight: 600;
   text-align: center;
   transition: all 0.4s cubic-bezier(0.25, 0.46, 0.45, 0.94);
   position: relative;
   overflow: hidden;
-<<<<<<< HEAD
-  cursor: pointer;
-}
-
-.rsvp-btn::before {
-  content: '';
-  position: absolute;
-  top: 0;
-  left: 0;
-  right: 0;
-  height: 1px;
-  background: linear-gradient(90deg, transparent, rgba(255, 255, 255, 0.2), transparent);
-  pointer-events: none;
-}
-
-.rsvp-btn:hover {
-  transform: translateY(-2px);
-=======
   backdrop-filter: blur(16px);
   -webkit-backdrop-filter: blur(16px);
   border: 1px solid;
@@ -961,7 +917,6 @@
   background: linear-gradient(180deg, rgba(255, 255, 255, 0.1) 0%, rgba(255, 255, 255, 0.05) 50%, transparent 100%);
   pointer-events: none;
   border-radius: inherit;
->>>>>>> 6f5cf3d2
 }
 
 /* Active state - crisp and bright */
@@ -969,10 +924,6 @@
   transform: translateY(-1px);
 }
 
-<<<<<<< HEAD
-.rsvp-btn-active {
-  transform: translateY(-1px);
-=======
 /* Inactive state - softened with blur */
 .liquid-glass-btn:not(.liquid-glass-btn--active) {
   opacity: 0.85;
@@ -1002,7 +953,6 @@
 .liquid-glass-btn--active:not(.liquid-glass-btn--disabled):hover {
   backdrop-filter: blur(24px) saturate(220%);
   -webkit-backdrop-filter: blur(24px) saturate(220%);
->>>>>>> 6f5cf3d2
 }
 
 /* Compact RSVP Toggle Switch */
